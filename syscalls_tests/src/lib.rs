--- conflicted
+++ resolved
@@ -10,17 +10,11 @@
 //! Mixing types from the two `libtock_platform` instantiations in tests results
 //! in confusing error messages, so instead those tests live in this crate.
 
-<<<<<<< HEAD
-// TODO: Add Read-Only Allow.
+#[cfg(test)]
+mod allow_ro;
 
 #[cfg(test)]
 mod allow_rw;
-=======
-#[cfg(test)]
-mod allow_ro;
-
-// TODO: Add Read-Write Allow.
->>>>>>> ae6e35f0
 
 #[cfg(test)]
 mod command_tests;
