#![cfg_attr(not(test), no_std)]
#![warn(unsafe_op_in_unsafe_fn)]

<<<<<<< HEAD
pub mod allow_rw;
=======
pub mod allow_ro;
>>>>>>> ae6e35f0
mod async_traits;
mod command_return;
mod constants;
mod default_config;
mod error_code;
pub mod exit_on_drop;
mod raw_syscalls;
mod register;
pub mod return_variant;
pub mod share;
pub mod subscribe;
mod syscalls;
mod syscalls_impl;
mod termination;
mod yield_types;

<<<<<<< HEAD
pub use allow_rw::AllowRw;
=======
pub use allow_ro::AllowRo;
>>>>>>> ae6e35f0
pub use async_traits::{CallbackContext, FreeCallback, Locator, MethodCallback};
pub use command_return::CommandReturn;
pub use constants::{exit_id, syscall_class, yield_id};
pub use default_config::DefaultConfig;
pub use error_code::ErrorCode;
pub use raw_syscalls::RawSyscalls;
pub use register::Register;
pub use return_variant::ReturnVariant;
pub use subscribe::{Subscribe, Upcall};
pub use syscalls::Syscalls;
pub use termination::Termination;
pub use yield_types::YieldNoWaitReturn;

#[cfg(test)]
mod command_return_tests;

#[cfg(test)]
mod error_code_tests;<|MERGE_RESOLUTION|>--- conflicted
+++ resolved
@@ -1,11 +1,8 @@
 #![cfg_attr(not(test), no_std)]
 #![warn(unsafe_op_in_unsafe_fn)]
 
-<<<<<<< HEAD
+pub mod allow_ro;
 pub mod allow_rw;
-=======
-pub mod allow_ro;
->>>>>>> ae6e35f0
 mod async_traits;
 mod command_return;
 mod constants;
@@ -22,11 +19,8 @@
 mod termination;
 mod yield_types;
 
-<<<<<<< HEAD
+pub use allow_ro::AllowRo;
 pub use allow_rw::AllowRw;
-=======
-pub use allow_ro::AllowRo;
->>>>>>> ae6e35f0
 pub use async_traits::{CallbackContext, FreeCallback, Locator, MethodCallback};
 pub use command_return::CommandReturn;
 pub use constants::{exit_id, syscall_class, yield_id};
