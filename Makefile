--- conflicted
+++ resolved
@@ -28,13 +28,10 @@
 	@echo " - qemu_rv32_virt"
 	@echo " - stm32f3discovery"
 	@echo " - stm32f412gdiscovery"
-<<<<<<< HEAD
 	@echo " - esp32_c3_devkitm_1"
 	@echo " - clue_nrf52840"
 	@echo " - raspberry_pi_pico"
 	@echo " - pico_explorer_base"
-=======
->>>>>>> 7c18230b
 	@echo
 	@echo "Run 'make setup' to setup Rust to build libtock-rs."
 	@echo "Run 'make <board> EXAMPLE=<>' to build EXAMPLE for that board."
